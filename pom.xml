--- conflicted
+++ resolved
@@ -227,12 +227,8 @@
     <implementation.build>${scmBranch}@r${buildNumber}</implementation.build>
     <implementation.build.tstamp>${implementation.build}; ${maven.build.timestamp}</implementation.build.tstamp>
     <slf4j.logger.version>1.7.5</slf4j.logger.version>
-<<<<<<< HEAD
     <sesame.version>2.7.10</sesame.version>
-=======
-    <sesame.version>2.7.5</sesame.version>
     <semargl.version>0.6.1</semargl.version>
->>>>>>> 4ce8814b
     <latest.stable.released>0.8.0</latest.stable.released>
 
     <!-- Maven Plugin Versions -->
@@ -396,15 +392,9 @@
         <version>${sesame.version}</version>
       </dependency>
       <dependency>
-<<<<<<< HEAD
-        <groupId>com.github.jsonld-java</groupId>
-        <artifactId>jsonld-java-sesame</artifactId>
-        <version>0.3</version>
-=======
         <groupId>org.semarglproject</groupId>
         <artifactId>semargl-sesame</artifactId>
         <version>${semargl.version}</version>
->>>>>>> 4ce8814b
       </dependency>
       <!-- END: Sesame -->
       

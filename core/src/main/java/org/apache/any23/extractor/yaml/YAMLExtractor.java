/*
 * Copyright 2017 The Apache Software Foundation.
 *
 * Licensed under the Apache License, Version 2.0 (the "License");
 * you may not use this file except in compliance with the License.
 * You may obtain a copy of the License at
 *
 *      http://www.apache.org/licenses/LICENSE-2.0
 *
 * Unless required by applicable law or agreed to in writing, software
 * distributed under the License is distributed on an "AS IS" BASIS,
 * WITHOUT WARRANTIES OR CONDITIONS OF ANY KIND, either express or implied.
 * See the License for the specific language governing permissions and
 * limitations under the License.
 */
package org.apache.any23.extractor.yaml;

import java.io.IOException;
import java.io.InputStream;
import java.util.Iterator;
import java.util.List;
import java.util.Map;
import org.apache.any23.extractor.ExtractionContext;
import org.apache.any23.extractor.ExtractionException;
import org.apache.any23.extractor.ExtractionParameters;
import org.apache.any23.extractor.ExtractionResult;
import org.apache.any23.extractor.Extractor;
import org.apache.any23.extractor.ExtractorDescription;
import org.apache.any23.rdf.RDFUtils;
import org.apache.any23.vocab.YAML;
import org.eclipse.rdf4j.model.Resource;
import org.eclipse.rdf4j.model.IRI;
import org.eclipse.rdf4j.model.Value;
import org.eclipse.rdf4j.model.vocabulary.RDF;
import org.eclipse.rdf4j.model.vocabulary.RDFS;
import org.slf4j.Logger;
import org.slf4j.LoggerFactory;
import org.yaml.snakeyaml.Yaml;

/**
 * @author Jacek Grzebyta (grzebyta.dev [at] gmail.com)
 */
public class YAMLExtractor implements Extractor.ContentExtractor {

    private final Logger log = LoggerFactory.getLogger(getClass());

    private static final Yaml yml = new Yaml();

    private static final YAML vocab = YAML.getInstance();

    private int nodeId = 0;

    private Resource documentRoot;

    @Override
    public void setStopAtFirstError(boolean f) {
    }

    @Override
    public void run(ExtractionParameters extractionParameters, ExtractionContext context, InputStream in,
            ExtractionResult out)
            throws IOException, ExtractionException {
<<<<<<< HEAD
        IRI documentIRI = context.getDocumentIRI();
        documentRoot = RDFUtils.iri(documentIRI.toString() + "root");
=======
        IRI documentURI = context.getDocumentIRI();
        documentRoot = makeUri("root", documentURI, false);
>>>>>>> 72035bf6

        log.debug("Processing: {}", documentIRI.toString());
        out.writeNamespace(vocab.PREFIX, vocab.NS);
        out.writeNamespace(RDF.PREFIX, RDF.NAMESPACE);
        out.writeNamespace(RDFS.PREFIX, RDFS.NAMESPACE);

        out.writeTriple(documentRoot, RDF.TYPE, vocab.root);
        Iterable<Object> docIterate = yml.loadAll(in);

        // Iterate over page(s)
        for (Object p : docIterate) {
            Resource pageNode = RDFUtils.makeIRI("document", documentIRI, true);
            out.writeTriple(documentRoot, vocab.contains, pageNode);
            out.writeTriple(pageNode, RDF.TYPE, vocab.document);
            out.writeTriple(pageNode, vocab.contains, buildNode(documentIRI, p, out));
        }

    }

    @Override
    public ExtractorDescription getDescription() {
        return YAMLExtractorFactory.getDescriptionInstance();
    }

    private Value buildNode(IRI fileURI, Object treeData, ExtractionResult out) {

        if (treeData != null) {
            log.debug("object type: {}", treeData.getClass());
        }

        if (treeData == null) {
            return RDF.NIL;
        } else if (treeData instanceof Map) {
            return processMap(fileURI, (Map<String, Object>) treeData, out);
        } else if (treeData instanceof List) {
            return processList(fileURI, (List<?>) treeData, out);
        } else if (treeData instanceof Long) {
            return RDFUtils.literal(((Long) treeData));
        } else if (treeData instanceof Integer) {
            return RDFUtils.literal(((Integer) treeData));
        } else if (treeData instanceof Float) {
            return RDFUtils.literal((Float) treeData);
        } else if (treeData instanceof Double) {
            return RDFUtils.literal((Double) treeData);
        } else if (treeData instanceof Byte) {
            return RDFUtils.literal((Byte) treeData);
        } else if (treeData instanceof Boolean) {
            return RDFUtils.literal((Boolean) treeData);
        } else {
            return RDFUtils.literal(((String) treeData));
        }
    }

    private Value processMap(IRI file, Map<String, Object> node, ExtractionResult out) {
        Resource nodeURI = RDFUtils.makeIRI(file);
        for (String k : node.keySet()) {
            Resource predicate = RDFUtils.makeIRI(k, file, true);
            Value value = buildNode(file, node.get(k), out);
            out.writeTriple(nodeURI, RDF.TYPE, vocab.node);
            out.writeTriple(nodeURI, (IRI) predicate, value);
            out.writeTriple(predicate, RDF.TYPE, RDF.PREDICATE);
            out.writeTriple(predicate, RDFS.LABEL, RDFUtils.literal(k));
        }
        return nodeURI;
    }

    private Value processList(IRI fileURI, Iterable<?> iter, ExtractionResult out) {
        Resource node = YAMLExtractor.this.makeUri();
        out.writeTriple(node, RDF.TYPE, RDF.LIST);

        Resource pList = null; // previous RDF iter node
        Resource cList = node; // cutternt RDF iter node
        Iterator<?> listIter = iter.iterator();
        while (listIter.hasNext()) {
            // If previous RDF iter node is given lint with current one
            if (pList != null) {
                out.writeTriple(pList, RDF.REST, cList);
            }
            // adds value to the current iter
            Value val = buildNode(fileURI, listIter.next(), out);
            out.writeTriple(cList, RDF.FIRST, val);
            // makes current node the previuos one and generate new current node
            pList = cList;
            cList = YAMLExtractor.this.makeUri();
        }
        out.writeTriple(pList, RDF.REST, RDF.NIL);

        return node;
    }

    private Resource makeUri() {
        Resource bnode = RDFUtils.bnode(Integer.toString(nodeId));
        nodeId++;
        return bnode;
    }
}<|MERGE_RESOLUTION|>--- conflicted
+++ resolved
@@ -60,13 +60,9 @@
     public void run(ExtractionParameters extractionParameters, ExtractionContext context, InputStream in,
             ExtractionResult out)
             throws IOException, ExtractionException {
-<<<<<<< HEAD
+
         IRI documentIRI = context.getDocumentIRI();
         documentRoot = RDFUtils.iri(documentIRI.toString() + "root");
-=======
-        IRI documentURI = context.getDocumentIRI();
-        documentRoot = makeUri("root", documentURI, false);
->>>>>>> 72035bf6
 
         log.debug("Processing: {}", documentIRI.toString());
         out.writeNamespace(vocab.PREFIX, vocab.NS);

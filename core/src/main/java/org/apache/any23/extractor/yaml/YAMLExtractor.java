/*
 * Copyright 2017 The Apache Software Foundation.
 *
 * Licensed under the Apache License, Version 2.0 (the "License");
 * you may not use this file except in compliance with the License.
 * You may obtain a copy of the License at
 *
 *      http://www.apache.org/licenses/LICENSE-2.0
 *
 * Unless required by applicable law or agreed to in writing, software
 * distributed under the License is distributed on an "AS IS" BASIS,
 * WITHOUT WARRANTIES OR CONDITIONS OF ANY KIND, either express or implied.
 * See the License for the specific language governing permissions and
 * limitations under the License.
 */
package org.apache.any23.extractor.yaml;

import java.io.IOException;
import java.io.InputStream;
import java.util.Arrays;
import java.util.Iterator;
import java.util.List;
import java.util.Map;
import org.apache.any23.extractor.ExtractionContext;
import org.apache.any23.extractor.ExtractionException;
import org.apache.any23.extractor.ExtractionParameters;
import org.apache.any23.extractor.ExtractionResult;
import org.apache.any23.extractor.Extractor;
import org.apache.any23.extractor.ExtractorDescription;
import org.apache.any23.rdf.RDFUtils;
import org.apache.any23.vocab.YAML;
import org.eclipse.rdf4j.model.Resource;
import org.eclipse.rdf4j.model.IRI;
import org.eclipse.rdf4j.model.Value;
import org.eclipse.rdf4j.model.vocabulary.RDF;
import org.eclipse.rdf4j.model.vocabulary.RDFS;
import org.slf4j.Logger;
import org.slf4j.LoggerFactory;
import org.yaml.snakeyaml.Yaml;

/**
 * @author Jacek Grzebyta (grzebyta.dev [at] gmail.com)
 */
public class YAMLExtractor implements Extractor.ContentExtractor {

    private final Logger log = LoggerFactory.getLogger(getClass());

    private static final Yaml yml = new Yaml();

    private static final YAML vocab = YAML.getInstance();

    private int nodeId = 0;

    private Resource documentRoot;

    @Override
    public void setStopAtFirstError(boolean f) {
    }

    @Override
    public void run(ExtractionParameters extractionParameters, ExtractionContext context, InputStream in,
            ExtractionResult out)
            throws IOException, ExtractionException {

        IRI documentIRI = context.getDocumentIRI();
        documentRoot = RDFUtils.iri(documentIRI.toString() + "root");

        log.debug("Processing: {}", documentIRI.toString());
        out.writeNamespace(vocab.PREFIX, vocab.NS);
        out.writeNamespace(RDF.PREFIX, RDF.NAMESPACE);
        out.writeNamespace(RDFS.PREFIX, RDFS.NAMESPACE);

        out.writeTriple(documentRoot, RDF.TYPE, vocab.root);
        Iterable<Object> docIterate = yml.loadAll(in);

        // Iterate over page(s)
        for (Object p : docIterate) {
            Resource pageNode = RDFUtils.makeIRI("document", documentIRI, true);
            out.writeTriple(documentRoot, vocab.contains, pageNode);
            out.writeTriple(pageNode, RDF.TYPE, vocab.document);
<<<<<<< HEAD
            buildNode(documentURI, p, out, pageNode);
=======
            out.writeTriple(pageNode, vocab.contains, buildNode(documentIRI, p, out));
>>>>>>> c40b7888
        }

    }

    @Override
    public ExtractorDescription getDescription() {
        return YAMLExtractorFactory.getDescriptionInstance();
    }

    private Value buildNode(IRI fileURI, Object treeData, ExtractionResult out, Resource... parent) {

        if (treeData != null) {
            log.debug("object type: {}", treeData.getClass());
        }

        if (treeData == null) {
            return RDF.NIL;
        } else if (treeData instanceof Map) {
<<<<<<< HEAD
            return processMap(fileURI, (Map) treeData, out, parent);
        } else if (treeData instanceof List) {
            return processList(fileURI, (List) treeData, out, parent);
=======
            return processMap(fileURI, (Map<String, Object>) treeData, out);
        } else if (treeData instanceof List) {
            return processList(fileURI, (List<?>) treeData, out);
>>>>>>> c40b7888
        } else if (treeData instanceof Long) {
            return RDFUtils.literal(((Long) treeData));
        } else if (treeData instanceof Integer) {
            return RDFUtils.literal(((Integer) treeData));
        } else if (treeData instanceof Float) {
            return RDFUtils.literal((Float) treeData);
        } else if (treeData instanceof Double) {
            return RDFUtils.literal((Double) treeData);
        } else if (treeData instanceof Byte) {
            return RDFUtils.literal((Byte) treeData);
        } else if (treeData instanceof Boolean) {
            return RDFUtils.literal((Boolean) treeData);
        } else {
            return processString((String) treeData);
        }
    }

<<<<<<< HEAD
    private Value processMap(IRI file, Map<String, Object> node, ExtractionResult out, Resource... parent) {
        Resource nodeURI = Arrays.asList(parent).isEmpty() ? YAMLExtractor.this.makeUri(file) : parent[0];
        
=======
    private Value processMap(IRI file, Map<String, Object> node, ExtractionResult out) {
        Resource nodeURI = RDFUtils.makeIRI(file);
>>>>>>> c40b7888
        for (String k : node.keySet()) {
            Resource predicate = RDFUtils.makeIRI(k, file, true);
            Value value = buildNode(file, node.get(k), out);
            out.writeTriple(nodeURI, RDF.TYPE, vocab.mapping);
            out.writeTriple(nodeURI, (IRI) predicate, value);
            out.writeTriple(predicate, RDF.TYPE, RDF.PREDICATE);
            out.writeTriple(predicate, RDFS.LABEL, RDFUtils.literal(k));
        }
        return nodeURI;
    }

<<<<<<< HEAD
    private Value processList(IRI fileURI, Iterable iter, ExtractionResult out, Resource... parent) {
=======
    private Value processList(IRI fileURI, Iterable<?> iter, ExtractionResult out) {
>>>>>>> c40b7888
        Resource node = YAMLExtractor.this.makeUri();
        out.writeTriple(node, RDF.TYPE, RDF.LIST);
        
        if (!Arrays.asList(parent).isEmpty()) {
            out.writeTriple(parent[0], vocab.contains, node);
        }

        Resource pList = null; // previous RDF iter node
        Resource cList = node; // cutternt RDF iter node
        Iterator<?> listIter = iter.iterator();
        while (listIter.hasNext()) {
            // If previous RDF iter node is given lint with current one
            if (pList != null) {
                out.writeTriple(pList, RDF.REST, cList);
            }
            // adds value to the current iter
            Value val = buildNode(fileURI, listIter.next(), out);
            out.writeTriple(cList, RDF.FIRST, val);
            // makes current node the previuos one and generate new current node
            pList = cList;
            cList = YAMLExtractor.this.makeUri();
        }
        out.writeTriple(pList, RDF.REST, RDF.NIL);

        return node;
    }
    
    private Value processString(String str) {
        if (RDFUtils.isAbsoluteIRI(str)) {
            return RDFUtils.iri(str);
        } else {
            return RDFUtils.literal(str);
        }
    }

    private Resource makeUri() {
        Resource bnode = RDFUtils.bnode(Integer.toString(nodeId));
        nodeId++;
        return bnode;
    }
}<|MERGE_RESOLUTION|>--- conflicted
+++ resolved
@@ -28,6 +28,7 @@
 import org.apache.any23.extractor.Extractor;
 import org.apache.any23.extractor.ExtractorDescription;
 import org.apache.any23.rdf.RDFUtils;
+import org.apache.any23.util.StringUtils;
 import org.apache.any23.vocab.YAML;
 import org.eclipse.rdf4j.model.Resource;
 import org.eclipse.rdf4j.model.IRI;
@@ -78,11 +79,7 @@
             Resource pageNode = RDFUtils.makeIRI("document", documentIRI, true);
             out.writeTriple(documentRoot, vocab.contains, pageNode);
             out.writeTriple(pageNode, RDF.TYPE, vocab.document);
-<<<<<<< HEAD
-            buildNode(documentURI, p, out, pageNode);
-=======
-            out.writeTriple(pageNode, vocab.contains, buildNode(documentIRI, p, out));
->>>>>>> c40b7888
+            buildNode(documentIRI, p, out, pageNode);
         }
 
     }
@@ -101,15 +98,9 @@
         if (treeData == null) {
             return RDF.NIL;
         } else if (treeData instanceof Map) {
-<<<<<<< HEAD
             return processMap(fileURI, (Map) treeData, out, parent);
         } else if (treeData instanceof List) {
             return processList(fileURI, (List) treeData, out, parent);
-=======
-            return processMap(fileURI, (Map<String, Object>) treeData, out);
-        } else if (treeData instanceof List) {
-            return processList(fileURI, (List<?>) treeData, out);
->>>>>>> c40b7888
         } else if (treeData instanceof Long) {
             return RDFUtils.literal(((Long) treeData));
         } else if (treeData instanceof Integer) {
@@ -127,14 +118,10 @@
         }
     }
 
-<<<<<<< HEAD
     private Value processMap(IRI file, Map<String, Object> node, ExtractionResult out, Resource... parent) {
         Resource nodeURI = Arrays.asList(parent).isEmpty() ? YAMLExtractor.this.makeUri(file) : parent[0];
         
-=======
-    private Value processMap(IRI file, Map<String, Object> node, ExtractionResult out) {
-        Resource nodeURI = RDFUtils.makeIRI(file);
->>>>>>> c40b7888
+
         for (String k : node.keySet()) {
             Resource predicate = RDFUtils.makeIRI(k, file, true);
             Value value = buildNode(file, node.get(k), out);
@@ -146,11 +133,7 @@
         return nodeURI;
     }
 
-<<<<<<< HEAD
     private Value processList(IRI fileURI, Iterable iter, ExtractionResult out, Resource... parent) {
-=======
-    private Value processList(IRI fileURI, Iterable<?> iter, ExtractionResult out) {
->>>>>>> c40b7888
         Resource node = YAMLExtractor.this.makeUri();
         out.writeTriple(node, RDF.TYPE, RDF.LIST);
         
@@ -191,4 +174,36 @@
         nodeId++;
         return bnode;
     }
+
+    private Resource makeUri(IRI docUri) {
+        return makeUri("node", docUri);
+}
+
+    private Resource makeUri(String type, IRI docUri) {
+        return makeUri(type, docUri, true);
+    }
+
+    private Resource makeUri(String type, IRI docUri, boolean addId) {
+
+        // preprocess string: converts - -> _
+        //                    converts <space>: word1 word2 -> word1Word2
+        String newType = StringUtils.implementJavaNaming(type);
+
+        String uriString;
+        if (docUri.toString().endsWith("/")) {
+            uriString = docUri.toString() + newType;
+        } else {
+            uriString = docUri.toString() + "#" + newType;
+        }
+
+        if (addId) {
+            uriString = uriString + "_" + Integer.toString(nodeId);
+        }
+
+        Resource node = RDFUtils.uri(uriString);
+        if (addId) {
+            nodeId++;
+        }
+        return node;
+    }
 }